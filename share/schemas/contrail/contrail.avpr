--- conflicted
+++ resolved
@@ -352,7 +352,6 @@
                   "doc": "A message describing the error."
                  }
                 ]
-<<<<<<< HEAD
      },     
      {"name": "contrail.graph.GraphStatsData",
       "type": "record",
@@ -421,8 +420,6 @@
                           "is weighted by the lengths of the contigs"]
                  }
                 ]
-     }
-=======
      },
      {"name": "RemoveNeighborMessage",
      "type": "record",
@@ -436,7 +433,5 @@
                  } 
                ]
     }
- 
->>>>>>> 5234933b
   ] // end types
 }
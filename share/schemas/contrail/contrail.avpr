--- conflicted
+++ resolved
@@ -185,54 +185,6 @@
                           }
                  }
                ]
-<<<<<<< HEAD
-    },        
-    {"name": "contrail.avro.CompressibleMessage", 
-     "type": "record",
-     "doc": ["Record for the messages outputted by the mapper in the ", 
-             "Compressible stage."],
-     "fields": [{"name": "from_node_id", 
-                 "type": "string",
-                 "doc":  "Id of the node the message is from."},
-                {"name": "strands",
-                 "type": "contrail.sequences.StrandsForEdge",
-                 "doc": ["The strands for the edge. The edge is always an ",
-                         "outgoing edge from from_node_id"]}]     
-    },
-    {"name": "contrail.avro.CompressibleMapOutput",
-     "type": "record",
-     "doc": ["Record used for the output of mapper stage in the compressible ",
-             "phase."],
-     "fields": [ {"name": "message", 
-                  "type": ["null", "contrail.avro.CompressibleMessage"],
-                  "doc": ["A message informing this node about which ",
-                          "neighbors are part of linear chains."]
-                 },
-                 {"name": "node", "type": ["null", "contrail.graph.GraphNodeData"],
-                  "doc": "The node the messages are sent to."
-                 }                 
-               ]
-    },
-    {"name": "contrail.avro.CompressibleStrands",
-     "type": "enum",
-     "symbols": ["NONE", "FORWARD", "REVERSE", "BOTH"]
-    },
-    // Using an enum to store which strands are compressible should
-    // be slightly more space efficient then a list of strands.    
-    {"name": "contrail.avro.CompressibleNodeData", 
-     "type": "record",
-     "doc": ["Record for the data outputted by the CompressibleStage. ", 
-             "Each record contains a graph node and information about which ",
-             "directions if any we can compress this node."],
-     "fields": [{"name":"compressible_strands", 
-                 "type": "contrail.avro.CompressibleStrands",
-                 "doc":  ["Which strands of the node are compressible with ",
-                          "respect to outgoing edges."]},
-                {"name": "node",
-                 "type": "contrail.graph.GraphNodeData",
-                 "doc": "The node data."}]     
-=======
->>>>>>> cc9f6c96
     }
 	] // end types
 }
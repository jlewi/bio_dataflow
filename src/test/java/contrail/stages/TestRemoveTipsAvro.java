package contrail.stages;

import static org.junit.Assert.assertEquals;
import static org.junit.Assert.assertFalse;
import static org.junit.Assert.assertTrue;
import static org.junit.Assert.fail;

import java.io.File;
import java.io.IOException;
import java.util.ArrayList;
import java.util.HashMap;
import java.util.HashSet;
import java.util.Iterator;
import java.util.List;
import java.util.Map;
import java.util.Set;

import org.apache.avro.Schema;
import org.apache.avro.file.DataFileWriter;
import org.apache.avro.io.DatumWriter;
import org.apache.avro.mapred.Pair;
import org.apache.avro.specific.SpecificDatumWriter;
import org.apache.hadoop.mapred.JobConf;
import org.apache.hadoop.mapred.Reporter;
import org.junit.Test;

import contrail.RemoveTipMessage;
import contrail.ReporterMock;
import contrail.graph.GraphNode;
import contrail.graph.GraphNodeData;
import contrail.graph.SimpleGraphBuilder;
import contrail.sequences.StrandsForEdge;

public class TestRemoveTipsAvro extends RemoveTipsAvro{

  /*
   * Check the output of the map is correct.
   */
  private void assertMapperOutput(
      GraphNodeData expected_node, Pair<String, RemoveTipMessage> expected_message,
      AvroCollectorMock<Pair<CharSequence, RemoveTipMessage>> collector_mock) {

    // Check the output.
    Iterator<Pair<CharSequence, RemoveTipMessage>> it = collector_mock.data.iterator();

    assertTrue(it.hasNext());
    Pair<CharSequence, RemoveTipMessage> actual_message = it.next();
    assertEquals(expected_message.value(), actual_message.value());
    assertFalse(it.hasNext());
  }

  // Store the data for a particular test case for the map phase.
  private static class MapTestCaseData {
    public GraphNodeData node;
    public Pair<String, RemoveTipMessage> expected_message;
  }

  private List<MapTestCaseData> constructMapCases() {

    SimpleGraphBuilder graph = new SimpleGraphBuilder();
    graph.addEdge("AAATC", "TCA", 2);
    graph.addEdge("ATC", "TCA", 2);

    // Construct the list of test cases
    List <MapTestCaseData> cases= new ArrayList<MapTestCaseData>();

    // ADDING Non-Tip to casedata
    {
      MapTestCaseData non_tip= new MapTestCaseData();
      Pair<String, RemoveTipMessage> expected_non_tip= new Pair<String, RemoveTipMessage>(MAP_OUT_SCHEMA);
      GraphNode non_tip_node = graph.getNode(graph.findNodeIdForSequence("TCA"));

      RemoveTipMessage non_tip_msg = new RemoveTipMessage();
      non_tip_msg.setNode(non_tip_node.getData());
      non_tip_msg.setEdgeStrands(null);
      expected_non_tip.set(non_tip_node.getNodeId(), non_tip_msg);

      non_tip.node= non_tip_node.getData();
      non_tip.expected_message= expected_non_tip;
      cases.add(non_tip);
    }
    // tiplength is 4 for this case
    // ADDING Non-Tip to casedata; AAATC gets identified as NON tip as its len is > 4
    {
      MapTestCaseData non_tip= new MapTestCaseData();
      Pair<String, RemoveTipMessage> expected_non_tip= new Pair<String, RemoveTipMessage>(MAP_OUT_SCHEMA);
      GraphNode non_tip_node = graph.getNode(graph.findNodeIdForSequence("AAATC"));

      RemoveTipMessage non_tip_msg = new RemoveTipMessage();
      non_tip_msg.setNode(non_tip_node.getData());
      non_tip_msg.setEdgeStrands(null);
      expected_non_tip.set(non_tip_node.getNodeId(), non_tip_msg);

      non_tip.node= non_tip_node.getData();
      non_tip.expected_message= expected_non_tip;

      cases.add(non_tip);
    }
    // ADDING Tip to casedata
    // ATC is a tip node
    {
      MapTestCaseData tip= new MapTestCaseData();
      Pair<String, RemoveTipMessage> expected_tip= new Pair<String, RemoveTipMessage>(MAP_OUT_SCHEMA);
      GraphNode tip_node = graph.getNode(graph.findNodeIdForSequence("ATC"));

      String terminal_nodeId = graph.getNode(graph.findNodeIdForSequence("TCA")).getNodeId();
      RemoveTipMessage tip_msg = new RemoveTipMessage();
      tip_msg.setNode(tip_node.getData());
      tip_msg.setEdgeStrands(StrandsForEdge.FF);
      expected_tip.set(terminal_nodeId, tip_msg);		// if tip then output nodeID of terminal

      tip.node= tip_node.getData();
      tip.expected_message= expected_tip;

      cases.add(tip);
    }
    return cases;
  }

  @Test
  public void testMap() {

    ReporterMock reporter_mock = new ReporterMock();
    Reporter reporter = reporter_mock;

    RemoveTipsAvro.RemoveTipsAvroMapper mapper = new RemoveTipsAvro.RemoveTipsAvroMapper();

    RemoveTipsAvro stage= new RemoveTipsAvro();
    Map<String, ParameterDefinition> definitions = stage.getParameterDefinitions();
    int tiplength= 4;
    JobConf job = new JobConf(RemoveTipsAvro.RemoveTipsAvroMapper.class);
    definitions.get("tiplength").addToJobConf(job, new Integer(tiplength));
    mapper.configure(job);

    // Construct the different test cases.
    List <MapTestCaseData> test_cases = constructMapCases();

    for (MapTestCaseData case_data : test_cases) {

      AvroCollectorMock<Pair<CharSequence, RemoveTipMessage>>
      collector_mock =  new AvroCollectorMock<Pair<CharSequence, RemoveTipMessage>>();
      try {
        mapper.map(case_data.node, collector_mock, reporter);
      }
      catch (IOException exception){
        fail("IOException occured in map: " + exception.getMessage());
      }

      assertMapperOutput(case_data.node, case_data.expected_message, collector_mock);
    }
  }

  private static class ReduceTestCaseData {
    List <RemoveTipMessage> mapOutList;
    String reducer_input_key;
    HashMap<String,GraphNodeData> expected_node_data;
  }

  private void assertReduceOutput(
      ReduceTestCaseData case_data,
      AvroCollectorMock<GraphNodeData> collector_mock) {

    assertEquals(collector_mock.data.size(), case_data.expected_node_data.size());
    // check if all emitted nodeid's are in expected Key set
    Set<String>outNodeIDList = new HashSet<String>();
    for(GraphNodeData element: collector_mock.data) {
      outNodeIDList.add(element.getNodeId().toString());
    }
    assertEquals(outNodeIDList, case_data.expected_node_data.keySet());
    for(GraphNodeData element: collector_mock.data) {
      assertEquals(element, case_data.expected_node_data.get(element.getNodeId().toString()));
    }
  }

  /*
   * In this test case, we have a terminal with N tips where N=degree. Furthermore,
   * there is more than 1 tip of length L where L is the longest length of the tips.
   * In this case, all but one of the longest tips should be removed.
   */
  ReduceTestCaseData createEqualLengthTipsTestData()
  {
    SimpleGraphBuilder graph = new SimpleGraphBuilder();
    graph.addEdge("ATC", "TCA", 2);
    graph.addEdge("GTC", "TCA", 2);

    ReduceTestCaseData testData= new ReduceTestCaseData();
    List <RemoveTipMessage> mapOutList= new ArrayList <RemoveTipMessage>();
    {
      GraphNode node = graph.getNode(graph.findNodeIdForSequence("TCA")).clone();
      RemoveTipMessage msg = new RemoveTipMessage();
      msg.setNode(node.getData());
      mapOutList.add(msg);
    }
    // nodeid(TCA), <ATC, FRStrand>
    {
      GraphNode node = graph.getNode(graph.findNodeIdForSequence("ATC")).clone();
      RemoveTipMessage msg = new RemoveTipMessage();
      msg.setNode(node.getData());
      msg.setEdgeStrands(StrandsForEdge.FF);
      mapOutList.add(msg);
    }
    // nodeid(TCA), <GTC, FRStrand>
    {
      GraphNode node = graph.getNode(graph.findNodeIdForSequence("GTC")).clone();
      RemoveTipMessage msg = new RemoveTipMessage();
      msg.setNode(node.getData());
      msg.setEdgeStrands(StrandsForEdge.RF);
      mapOutList.add(msg);
    }

    GraphNode temp= graph.getNode(graph.findNodeIdForSequence("TCA")).clone();
    temp.removeNeighbor(graph.getNode(graph.findNodeIdForSequence("GTC")).getNodeId());

    testData.expected_node_data = new HashMap<String,GraphNodeData>();
    testData.expected_node_data.put(temp.getNodeId(), temp.getData());
    testData.expected_node_data.put(graph.findNodeIdForSequence("ATC"), graph.getNode(graph.findNodeIdForSequence("ATC")).getData());

    testData.mapOutList= mapOutList;
    testData.reducer_input_key = temp.getNodeId();

    return testData;
  }

  /*
   *  If we have 2 tips with same terminal AND
   *  terminal has numTips != degree then
   *  we remove all Tips
   */
  ReduceTestCaseData createNonEqualLenTipsTestData()
  {
    SimpleGraphBuilder graph = new SimpleGraphBuilder();
    graph.addEdge("AAATC", "TCA", 2);
    graph.addEdge("ATC", "TCA", 2);
    graph.addEdge("GTC", "TCA", 2);
    /* AAATC is not a tip because it is larger than presumed Tiplength
     * for this test case that is 4
     * hence it won't be output as tips in mapper
    */
    ReduceTestCaseData testData= new ReduceTestCaseData();
    List <RemoveTipMessage> mapOutList= new ArrayList <RemoveTipMessage>();
    {
      GraphNode node = graph.getNode(graph.findNodeIdForSequence("TCA")).clone();
      RemoveTipMessage msg = new RemoveTipMessage();
      msg.setNode(node.getData());
      mapOutList.add(msg);
    }
    // nodeid(TCA), <ATC, FRStrand>
    {
      GraphNode node = graph.getNode(graph.findNodeIdForSequence("ATC")).clone();
      RemoveTipMessage msg = new RemoveTipMessage();
      msg.setNode(node.getData());
      msg.setEdgeStrands(StrandsForEdge.FR);
      mapOutList.add(msg);
    }
    // nodeid(TCA), <GTC, FRStrand>
    {
      GraphNode node = graph.getNode(graph.findNodeIdForSequence("GTC")).clone();
      RemoveTipMessage msg = new RemoveTipMessage();
      msg.setNode(node.getData());
      msg.setEdgeStrands(StrandsForEdge.FR);
      mapOutList.add(msg);
    }
    // both messages are now in a List; we now set the expected node/ key for those msg
    GraphNode temp= graph.getNode(graph.findNodeIdForSequence("TCA")).clone();
    temp.removeNeighbor(graph.getNode(graph.findNodeIdForSequence("GTC")).getNodeId());
    temp.removeNeighbor(graph.getNode(graph.findNodeIdForSequence("ATC")).getNodeId());

    testData.expected_node_data = new HashMap<String,GraphNodeData>();
    testData.expected_node_data.put(temp.getNodeId(), temp.getData());
    testData.mapOutList= mapOutList;
    testData.reducer_input_key = temp.getNodeId();

    return testData;
  }

  private List<ReduceTestCaseData> constructReduceTips() {
    List<ReduceTestCaseData> testData_list = new ArrayList<ReduceTestCaseData> ();

    ReduceTestCaseData equaLenTestData = createEqualLengthTipsTestData();
    ReduceTestCaseData nonEqualLenTestData = createNonEqualLenTipsTestData();
    // add key/msg list to Object List
    testData_list.add(equaLenTestData);
    testData_list.add(nonEqualLenTestData);
    return testData_list;
  }

  @Test
  public void testReduce() {
    List <ReduceTestCaseData> case_data_list= constructReduceTips();
    ReporterMock reporter_mock = new ReporterMock();
    Reporter reporter = reporter_mock;

    JobConf job = new JobConf(RemoveTipsAvro.RemoveTipsAvroReducer.class);
    RemoveTipsAvro.RemoveTipsAvroReducer reducer = new RemoveTipsAvro.RemoveTipsAvroReducer();
    RemoveTipsAvro stage= new RemoveTipsAvro();
    Map<String, ParameterDefinition> definitions = stage.getParameterDefinitions();
    int tiplength= 4;
    definitions.get("tiplength").addToJobConf(job, new Integer(tiplength));
    reducer.configure(job);

    for (ReduceTestCaseData case_data : case_data_list) {

      AvroCollectorMock<GraphNodeData> collector_mock = new AvroCollectorMock<GraphNodeData>();
      try {
        CharSequence key = case_data.reducer_input_key;
        reducer.reduce(key, case_data.mapOutList, collector_mock, reporter);
      }
      catch (IOException exception){
        fail("IOException occured in reduce: " + exception.getMessage());
      }
      assertReduceOutput(case_data, collector_mock);
    }
  }

  @Test
  public void testRun() {
    final int K = 3;
    SimpleGraphBuilder builder = new SimpleGraphBuilder();
    builder.addKMersForString("ACTGG", K);
    File temp = null;
    try {
      temp = File.createTempFile("temp", Long.toString(System.nanoTime()));
    } catch (IOException exception) {
      fail("Could not create temporary file. Exception:" +exception.getMessage());
    }

    if(!(temp.delete())){
      throw new RuntimeException(
          "Could not delete temp file: " + temp.getAbsolutePath());
    }
    if(!(temp.mkdir())) {
      throw new RuntimeException(
          "Could not create temp directory: " + temp.getAbsolutePath());
    }
    File avro_file = new File(temp, "graph.avro");
    // Write the data to the file.
    Schema schema = (new GraphNodeData()).getSchema();
    DatumWriter<GraphNodeData> datum_writer =
        new SpecificDatumWriter<GraphNodeData>(schema);
    DataFileWriter<GraphNodeData> writer =
        new DataFileWriter<GraphNodeData>(datum_writer);
    try {
      writer.create(schema, avro_file);
      for (GraphNode node: builder.getAllNodes().values()) {
        writer.append(node.getData());
      }
      writer.close();
    } catch (IOException exception) {
      fail("There was a problem writing the graph to an avro file. " +
          "Exception:" + exception.getMessage());
    }
    // Run it.
    RemoveTipsAvro run_tips = new RemoveTipsAvro();
    File output_path = new File(temp, "output");
    String[] args =
      {"--inputpath=" + temp.toURI().toString(),
       "--outputpath=" + output_path.toURI().toString(),
<<<<<<< HEAD
       "--K=" + K,
=======
       "--K=" + K, "--tiplength=" + 2 * K,
>>>>>>> 9adcb487
      };
    try {
      run_tips.run(args);
    } catch (Exception exception) {
      fail("Exception occured:" + exception.getMessage());
    }
  }
}<|MERGE_RESOLUTION|>--- conflicted
+++ resolved
@@ -355,11 +355,7 @@
     String[] args =
       {"--inputpath=" + temp.toURI().toString(),
        "--outputpath=" + output_path.toURI().toString(),
-<<<<<<< HEAD
-       "--K=" + K,
-=======
        "--K=" + K, "--tiplength=" + 2 * K,
->>>>>>> 9adcb487
       };
     try {
       run_tips.run(args);

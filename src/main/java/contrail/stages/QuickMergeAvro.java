// Author: Michael Schatz, Jeremy Lewi
package contrail.stages;

import contrail.graph.GraphNode;
import contrail.graph.GraphNodeData;

import java.io.IOException;

import java.util.HashMap;
import java.util.HashSet;
import java.util.Iterator;
import java.util.Map;
import java.util.Set;

import org.apache.avro.Schema;
import org.apache.avro.mapred.AvroCollector;
import org.apache.avro.mapred.AvroJob;
import org.apache.avro.mapred.AvroMapper;
import org.apache.avro.mapred.AvroReducer;
import org.apache.avro.mapred.Pair;
import org.apache.hadoop.conf.Configuration;
import org.apache.hadoop.fs.FileSystem;
import org.apache.hadoop.fs.Path;
import org.apache.hadoop.mapred.FileInputFormat;
import org.apache.hadoop.mapred.FileOutputFormat;
import org.apache.hadoop.mapred.JobClient;
import org.apache.hadoop.mapred.JobConf;
import org.apache.hadoop.mapred.Reporter;
import org.apache.hadoop.mapred.RunningJob;
import org.apache.hadoop.util.ToolRunner;
import org.apache.log4j.Logger;

public class QuickMergeAvro extends Stage {
  private static final Logger sLogger = Logger.getLogger(QuickMergeAvro.class);

  /**
   * Define the schema for the mapper output. The keys will be a string
   * containing the id for the node. The value will be an instance of
   * GraphNodeData.
   */
  public static final Schema MAP_OUT_SCHEMA =
<<<<<<< HEAD
      Pair.getPairSchema(Schema.create(Schema.Type.STRING),
          (new GraphNodeData()).getSchema());
=======
      Pair.getPairSchema(
          Schema.create(Schema.Type.STRING), (new GraphNodeData()).getSchema());
>>>>>>> 1f6a8c19

  /**
   * Define the schema for the reducer output. The keys will be a byte buffer
   * representing the compressed source KMer sequence. The value will be an
   * instance of GraphNodeData.
   */
  public static final Schema REDUCE_OUT_SCHEMA =
      new GraphNodeData().getSchema();

  public static class QuickMergeMapper extends
<<<<<<< HEAD
  AvroMapper<GraphNodeData, Pair<CharSequence, GraphNodeData>> {
=======
      AvroMapper<GraphNodeData, Pair<CharSequence, GraphNodeData>> {
>>>>>>> 1f6a8c19

    private static Pair<CharSequence, GraphNodeData> out_pair =
        new Pair<CharSequence, GraphNodeData>(MAP_OUT_SCHEMA);
    /**
     * Mapper for QuickMerge.
     *
     * Input is an avro file containing the nodes for the graph.
     * For each input, we output the GraphNodeData keyed by the mertag so as to
     * group nodes coming from the same read.
     */
    @Override
<<<<<<< HEAD
    public void map(GraphNodeData graph_data,
=======
    public void map(
        GraphNodeData graph_data,
>>>>>>> 1f6a8c19
        AvroCollector<Pair<CharSequence, GraphNodeData>> output,
        Reporter reporter) throws IOException {
      // The key is the read tag along with the chunk.
      // We want to group KMers coming from the same read as they are likely
      // to form linear chains. We need to use the chunk as well because
      // the chunk segments tags based on repeat KMers.
      String mertag = graph_data.getMertag().getReadTag().toString() + "_" +
          graph_data.getMertag().getChunk();

      out_pair.set(mertag, graph_data);
      output.collect(out_pair);
      reporter.incrCounter("Contrail", "nodes", 1);
    }
  }

  /**
   * In the reducer we try to merge nodes forming linear chains.
   *
   * By construction, most of the nodes coming from a given read will form a
   * linear chain. We do the merge by using the mapper to group nodes using the
   * read tag and chunk. This heuristic has a good chance of grouping together
   * nodes which can be merged because if K is << the read length we will
   * get many edges from each read that can most likely be merged together.
   */
  public static class QuickMergeReducer extends
<<<<<<< HEAD
  AvroReducer<CharSequence, GraphNodeData, GraphNodeData> {
=======
      AvroReducer<CharSequence, GraphNodeData, GraphNodeData> {
>>>>>>> 1f6a8c19
    private static int K = 0;
    public static boolean VERBOSE = false;

    public void configure(JobConf job) {
      QuickMergeAvro stage = new QuickMergeAvro();
      Map<String, ParameterDefinition> definitions =
          stage.getParameterDefinitions();
      K = (Integer)(definitions.get("K").parseJobConf(job));
    }

    /**
     * Reducer for QuickMerge.
     */
    @Override
    public void reduce(CharSequence  mertag, Iterable<GraphNodeData> iterable,
        AvroCollector<GraphNodeData> collector, Reporter reporter)
            throws IOException {
      // The number of compressed chains.
      int num_compressed_chains  = 0;
      // Total number of nodes used to form the compressed chains.
      int num_nodes_in_compressed_chains = 0;

      // Load the nodes into memory.
      Map<String, GraphNode> nodes = new HashMap<String, GraphNode>();
      Iterator<GraphNodeData> iter = iterable.iterator();

      while(iter.hasNext()) {
        // We need to make a copy of GraphNodeData because iterable
        // will reuse the same instance when next is called.
        GraphNodeData value = iter.next();
        GraphNode node = new GraphNode(value);
        node = node.clone();
        nodes.put(node.getNodeId().toString(), node);
      }

      // Create a list of the nodes to process. We need to make a copy of
      // nodes.keySet otherwise when we remove an entry from the set we remove
      // it from the hashtable.
      Set<String> nodes_to_process = new HashSet<String>();
      nodes_to_process.addAll(nodes.keySet());

      while (nodes_to_process.size() > 0) {
        String nodeid = nodes_to_process.iterator().next();
        nodes_to_process.remove(nodeid);

        GraphNode start_node = nodes.get(nodeid);

        if (start_node == null) {
          throw new RuntimeException("Start node shouldn't be null");
        }

        // Find a chain if any to merge.
        QuickMergeUtil.NodesToMerge nodes_to_merge =
            QuickMergeUtil.findNodesToMerge(nodes, start_node);

        // Remove all the nodes visited from the list of ids to process.
        nodes_to_process.removeAll(nodes_to_merge.nodeids_visited);

        if (nodes_to_merge.start_terminal == null &&
            nodes_to_merge.end_terminal == null) {
          continue;
        }

        // Merge the nodes.
        QuickMergeUtil.ChainMergeResult merge_result =
            QuickMergeUtil.mergeLinearChain(nodes, nodes_to_merge, K - 1);

        num_compressed_chains += 1;
        num_nodes_in_compressed_chains += merge_result.merged_nodeids.size();

        // Remove the merged nodes from nodes because these should not
        // be outputted.
        for (String merged_nodeid: merge_result.merged_nodeids){
          nodes.remove(merged_nodeid);
        }

        // Add the newly merged node to the list of nodes.
        nodes.put(merge_result.merged_node.getNodeId(),
            merge_result.merged_node);
      }

      // Output all the remaining nodes.
      for(String nodeid : nodes.keySet()) {
        collector.collect(nodes.get(nodeid).getData());
      }

      reporter.incrCounter(
          "Contrail", "num_compressed_chains",  num_compressed_chains);
      reporter.incrCounter(
          "Contrail", "num_nodes_in_compressed_chains",
          num_nodes_in_compressed_chains);
    }
  }

  protected Map<String, ParameterDefinition>
<<<<<<< HEAD
  createParameterDefinitions() {
=======
      createParameterDefinitions() {
>>>>>>> 1f6a8c19
    HashMap<String, ParameterDefinition> defs =
        new HashMap<String, ParameterDefinition>();

    defs.putAll(super.createParameterDefinitions());

    for (ParameterDefinition def:
      ContrailParameters.getInputOutputPathOptions()) {
      defs.put(def.getName(), def);
    }
    return defs;
  }

  public int run(String[] args) throws Exception {
    sLogger.info("Tool name: QuickMergeAvro");
    parseCommandLine(args);
    RunningJob job = runJob();
    if (job == null) {
      return 0;
    }
    if (job.isSuccessful()) {
      return 0;
    } else {
      return -1;
    }
  }

  @Override
  public RunningJob runJob() throws Exception {
    String[] required_args = {"inputpath", "outputpath", "K"};
    checkHasParametersOrDie(required_args);

    String inputPath = (String) stage_options.get("inputpath");
    String outputPath = (String) stage_options.get("outputpath");
    int K = (Integer)stage_options.get("K");

    sLogger.info(" - input: "  + inputPath);
    sLogger.info(" - output: " + outputPath);

    Configuration base_conf = getConf();
    JobConf conf = null;
    if (base_conf == null) {
      conf = new JobConf(QuickMergeAvro.class);
    } else {
      conf = new JobConf(base_conf, QuickMergeAvro.class);
    }
    this.setConf(conf);

    conf.setJobName("QuickMergeAvro " + inputPath + " " + K);

    initializeJobConfiguration(conf);

    FileInputFormat.addInputPath(conf, new Path(inputPath));
    FileOutputFormat.setOutputPath(conf, new Path(outputPath));

    GraphNodeData graph_data = new GraphNodeData();
    AvroJob.setInputSchema(conf, graph_data.getSchema());
    AvroJob.setMapOutputSchema(conf, QuickMergeAvro.MAP_OUT_SCHEMA);
    AvroJob.setOutputSchema(conf, QuickMergeAvro.REDUCE_OUT_SCHEMA);

    AvroJob.setMapperClass(conf, QuickMergeMapper.class);
    AvroJob.setReducerClass(conf, QuickMergeReducer.class);

    if (stage_options.containsKey("writeconfig")) {
      writeJobConfig(conf);
    } else {
      // Delete the output directory if it exists already
      Path out_path = new Path(outputPath);
      if (FileSystem.get(conf).exists(out_path)) {
        // TODO(jlewi): We should only delete an existing directory
        // if explicitly told to do so.
        sLogger.info("Deleting output path: " + out_path.toString() + " " +
            "because it already exists.");
        FileSystem.get(conf).delete(out_path, true);
      }

      long starttime = System.currentTimeMillis();
      RunningJob result = JobClient.runJob(conf);
      long endtime = System.currentTimeMillis();

      float diff = (float) ((endtime - starttime) / 1000.0);

      System.out.println("Runtime: " + diff + " s");
      return result;
    }
    return null;
  }

  public static void main(String[] args) throws Exception {
    int res = ToolRunner.run(new Configuration(), new QuickMergeAvro(), args);
    System.exit(res);
  }
}<|MERGE_RESOLUTION|>--- conflicted
+++ resolved
@@ -39,13 +39,8 @@
    * GraphNodeData.
    */
   public static final Schema MAP_OUT_SCHEMA =
-<<<<<<< HEAD
-      Pair.getPairSchema(Schema.create(Schema.Type.STRING),
-          (new GraphNodeData()).getSchema());
-=======
       Pair.getPairSchema(
           Schema.create(Schema.Type.STRING), (new GraphNodeData()).getSchema());
->>>>>>> 1f6a8c19
 
   /**
    * Define the schema for the reducer output. The keys will be a byte buffer
@@ -56,11 +51,7 @@
       new GraphNodeData().getSchema();
 
   public static class QuickMergeMapper extends
-<<<<<<< HEAD
-  AvroMapper<GraphNodeData, Pair<CharSequence, GraphNodeData>> {
-=======
       AvroMapper<GraphNodeData, Pair<CharSequence, GraphNodeData>> {
->>>>>>> 1f6a8c19
 
     private static Pair<CharSequence, GraphNodeData> out_pair =
         new Pair<CharSequence, GraphNodeData>(MAP_OUT_SCHEMA);
@@ -72,12 +63,8 @@
      * group nodes coming from the same read.
      */
     @Override
-<<<<<<< HEAD
-    public void map(GraphNodeData graph_data,
-=======
     public void map(
         GraphNodeData graph_data,
->>>>>>> 1f6a8c19
         AvroCollector<Pair<CharSequence, GraphNodeData>> output,
         Reporter reporter) throws IOException {
       // The key is the read tag along with the chunk.
@@ -103,11 +90,7 @@
    * get many edges from each read that can most likely be merged together.
    */
   public static class QuickMergeReducer extends
-<<<<<<< HEAD
-  AvroReducer<CharSequence, GraphNodeData, GraphNodeData> {
-=======
       AvroReducer<CharSequence, GraphNodeData, GraphNodeData> {
->>>>>>> 1f6a8c19
     private static int K = 0;
     public static boolean VERBOSE = false;
 
@@ -203,11 +186,7 @@
   }
 
   protected Map<String, ParameterDefinition>
-<<<<<<< HEAD
-  createParameterDefinitions() {
-=======
       createParameterDefinitions() {
->>>>>>> 1f6a8c19
     HashMap<String, ParameterDefinition> defs =
         new HashMap<String, ParameterDefinition>();
 

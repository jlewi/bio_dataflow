--- conflicted
+++ resolved
@@ -270,11 +270,8 @@
       DNAStrand startStrand = node.findStrandWithEdgeToTerminal(
           nodesToMerge.start_terminal, EdgeDirection.OUTGOING);
 
-<<<<<<< HEAD
-=======
       // Collect the readtags associated with the edges so we can include
       // them when adding the new edges.
->>>>>>> 6647b360
       ArrayList<CharSequence> startTags = new ArrayList<CharSequence>();
       for (CharSequence tag:
            node.getTagsForEdge(startStrand, nodesToMerge.start_terminal)) {
@@ -287,14 +284,9 @@
       DNAStrand endStrand =  node.findStrandWithEdgeToTerminal(
           endTerminal, EdgeDirection.OUTGOING);
 
-<<<<<<< HEAD
-      ArrayList<CharSequence> endTags = new ArrayList<CharSequence>();
-
-=======
       // Collect the readtags associated with the edges so we can include
       // them when adding the new edges.
       ArrayList<CharSequence> endTags = new ArrayList<CharSequence>();
->>>>>>> 6647b360
       for (CharSequence tag:
            node.getTagsForEdge(endStrand, endTerminal)) {
         // Convert it to a string so we make a copy of the data.

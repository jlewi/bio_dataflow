--- conflicted
+++ resolved
@@ -8,11 +8,7 @@
 import java.util.HashSet;
 import java.util.Iterator;
 import java.util.Map;
-<<<<<<< HEAD
-import java.util.Map.Entry;
-
-=======
->>>>>>> 7972d433
+
 import org.w3c.dom.Document;
 import org.w3c.dom.Node;
 import org.w3c.dom.NodeList;
@@ -273,43 +269,6 @@
 
     // Run the stage.
     return run();
-  }
-
-  /**
-   * A hook executed right before the job is run. This is intended to
-   * allow subclasses to execute code after the job has been fully initialized.
-   * Subclasses should invoke the hook in the base clas if the override it.
-   */
-  protected void hookBeforeRunJob() {
-    // Print out all the stage options. This ensures we have a log of all
-    // option values.
-    Map<String, ParameterDefinition> definitions = getParameterDefinitions();
-    StringBuilder builder = new StringBuilder();
-    builder.append("options:");
-    for (Entry<String, Object> pair : stage_options.entrySet()) {
-      builder.append(" ");
-      ParameterDefinition definition = definitions.get(pair.getKey());
-      builder.append(String.format(
-          "--%s=%s", definition.getName(), pair.getValue().toString()));
-    }
-
-    sLogger.info(builder.toString());
-  }
-
-  /**
-   * Execute runs a job.
-   *
-   * @return
-   */
-  public RunningJob execute() throws Exception {
-    // TODO(jlewi): Invoke a function setupJob that would be overwritten
-    // by the subclass.
-
-    // Now that the job is fully setup invoke the hookBeforeRunJob()
-    hookBeforeRunJob();
-
-    // Run the actual job.
-    return runJob();
   }
 
   /**

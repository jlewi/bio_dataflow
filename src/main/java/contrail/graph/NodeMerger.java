--- conflicted
+++ resolved
@@ -125,11 +125,7 @@
 
     Sequence mergedSequence = new Sequence(DNAAlphabetFactory.create(), length);
 
-<<<<<<< HEAD
-    // Keep track of the forward and reverse offsets.
-=======
     // Keep track of the forward offset.
->>>>>>> 15b53cd8
     int forwardOffset = 0;
     for (EdgeTerminal terminal : chain) {
       GraphNode node = nodes.get(terminal.nodeId);

--- conflicted
+++ resolved
@@ -561,15 +561,9 @@
       long starttime = System.currentTimeMillis();
       JobClient.runJob(conf);
       long endtime = System.currentTimeMillis();
-<<<<<<< HEAD
-  
-      float diff = (float) (((float) (endtime - starttime)) / 1000.0);
-  
-=======
 
       float diff = (float) ((endtime - starttime) / 1000.0);
 
->>>>>>> 7e692316
       sLogger.info("Runtime: " + diff + " s");
     }
     return 0;

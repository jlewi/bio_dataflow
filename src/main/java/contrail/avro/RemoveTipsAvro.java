--- conflicted
+++ resolved
@@ -35,27 +35,6 @@
 import contrail.sequences.StrandsForEdge;
 import contrail.sequences.StrandsUtil;
 
-<<<<<<< HEAD
-/*
-removeTips Phase  identifies the 'tips' in the graphdata;
-These tips are identified by
-1. Sum of inDegree and outDegree is at most 1
-2. their sequence length being less than a particular limit (tiplength)
-
-We can have lots of tips along one strand; and sometimes all the edges in a particular Strand direction are tips,
-In that case we only keep the longest one and remove all other shorter tips.
-
-Mapper:
--- Identify the tips
--- Tell the corresponding neighbor that I am the tip by sending Removetip Message
--- collect nodeID of terminal and Removetip Message (contains complement of Strand to neighbor, nodeID of tip)
-
-Reducer:
--- we identify the best-tip (longest tip) in both kind of DNAStrands
--- delete rest of the tips for both kind of DNAStrands
- */
-
-=======
 /**
  * removeTips Phase  identifies the 'tips' in the graphdata;
  * These tips are identified by
@@ -74,7 +53,6 @@
  *  -- we identify the best-tip (longest tip) in both kind of DNAStrands
  *  -- delete rest of the tips for both kind of DNAStrands
  */
->>>>>>> 14cef5a9
 public class RemoveTipsAvro extends Stage {
   private static final Logger sLogger = Logger.getLogger(RemoveTipsAvro.class);
 
@@ -284,13 +262,8 @@
 
           if(result)    {
             reporter.incrCounter(
-<<<<<<< HEAD
-                GraphCounters.remove_tips_tips_removed.group,
-                GraphCounters.remove_tips_tips_removed.tag, 1);
-=======
                 GraphCounters.remove_tips_num_removed.group,
                 GraphCounters.remove_tips_num_removed.tag, 1);
->>>>>>> 14cef5a9
           }
         }
       }

--- conflicted
+++ resolved
@@ -224,9 +224,6 @@
     sLogger.info(" - input: "  + inputPath);
     sLogger.info(" - output: " + outputPath);
 
-<<<<<<< HEAD
-    JobConf conf = new JobConf(getConf(), QuickMergeAvro.class);
-=======
     Configuration base_conf = getConf();
     JobConf conf = null;
     if (base_conf == null) {
@@ -236,7 +233,6 @@
     }
     this.setConf(conf);
     
->>>>>>> 8742d759
     conf.setJobName("QuickMergeAvro " + inputPath + " " + K);
 
     initializeJobConfiguration(conf);
